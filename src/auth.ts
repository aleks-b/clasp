/**
 * Authentication with Google's APIs.
 */
import * as http from 'http';
import { AddressInfo } from 'net';
import * as url from 'url';
import { Credentials, OAuth2Client } from 'google-auth-library';
import { OAuth2ClientOptions } from 'google-auth-library/build/src/auth/oauth2client';
import { discovery_v1, drive_v3, google, logging_v2, script_v1, serviceusage_v1 } from 'googleapis';
import { prompt } from 'inquirer';
import {
  ClaspToken,
  DOTFILE,
} from './dotfile';
import { ClaspCredentials } from './utils';
import {
  ERROR,
  LOG,
  URL,
  checkIfOnline,
  getOAuthSettings,
  getProjectId,
  hasOauthClientSettings,
  loadManifest,
  logError,
} from './utils';
import open = require('opn');
import readline = require('readline');

// Auth is complicated. Consider yourself warned.
// tslint:disable:max-line-length
// GLOBAL: clasp login will store this (~/.clasprc.json):
// {
//   "access_token": "XXX",
//   "refresh_token": "1/k4rt_hgxbeGdaRag2TSVgnXgUrWcXwerPpvlzGG1peHVfzI58EZH0P25c7ykiRYd",
//   "scope": "https://www.googleapis.com/auth/script.projects https://www.googleapis.com/auth/script ...",
//   "token_type": "Bearer",
//   "expiry_date": 1539130731398
// }
// LOCAL: clasp login will store this (./.clasprc.json):
// {
//   "token": {
//     "access_token": "XXX",
//     "refresh_token": "1/k4rw_hgxbeGdaRag2TSVgnXgUrWcXwerPpvlzGG1peHVfzI58EZH0P25c7ykiRYd",
//     "scope": "https://www.googleapis.com/auth/script.projects https://www.googleapis.com/auth/script ...",
//     "token_type": "Bearer",
//     "expiry_date": 1539130731398
//   },
//   // Settings
//   "oauth2ClientSettings": {
//     "clientId": "807925367021-infvb16rd7lasqi22q2npeahkeodfrq5.apps.googleusercontent.com",
//     "clientSecret": "9dbdeOCRHUyriewCoDrLHtPg",
//     "redirectUri": "http://localhost"
//   },
//   "isLocalCreds": true
// }
<<<<<<< HEAD

=======
// tslint:enable:max-line-length
>>>>>>> b867738b
// API settings
// @see https://developers.google.com/oauthplayground/
const REDIRECT_URI_OOB = 'urn:ietf:wg:oauth:2.0:oob';
const oauth2ClientAuthUrlOpts = {
  access_type: 'offline',
  scope: [
    'https://www.googleapis.com/auth/script.deployments', // Apps Script deployments
    'https://www.googleapis.com/auth/script.projects', // Apps Script management
    'https://www.googleapis.com/auth/script.webapp.deploy', // Apps Script Web Apps
    'https://www.googleapis.com/auth/drive.metadata.readonly', // Drive metadata
    'https://www.googleapis.com/auth/service.management', // Cloud Project Service Management API
    'https://www.googleapis.com/auth/logging.read', // StackDriver logs

    'https://www.googleapis.com/auth/script.send_mail', // temp

    // Extra scope since service.management doesn't work alone
    'https://www.googleapis.com/auth/cloud-platform',
  ],
};
const globalOauth2ClientSettings: OAuth2ClientOptions = {
  clientId: '1072944905499-vm2v2i5dvn0a0d2o4ca36i1vge8cvbn0.apps.googleusercontent.com',
  clientSecret: 'v6V3fKV_zWU7iw1DrpO1rknX',
  redirectUri: 'http://localhost',
};
const globalOAuth2Client = new OAuth2Client(globalOauth2ClientSettings);
let localOAuth2Client: OAuth2Client; // Must be set up after authorize.

// *Global* Google API clients
export const script = google.script({ version: 'v1', auth: globalOAuth2Client }) as script_v1.Script;
export const logger = google.logging({ version: 'v2', auth: globalOAuth2Client }) as logging_v2.Logging;
export const drive = google.drive({ version: 'v3', auth: globalOAuth2Client }) as drive_v3.Drive;
export const discovery = google.discovery({ version: 'v1' }) as discovery_v1.Discovery;
<<<<<<< HEAD
export const serviceUsage = google.serviceusage({ version: 'v1', auth: globalOAuth2Client,
=======
export const serviceUsage = google.serviceusage({
  version: 'v1',
  auth: globalOAuth2Client,
>>>>>>> b867738b
}) as serviceusage_v1.Serviceusage;

/**
 * Gets the local OAuth client for the Google Apps Script API.
 * Only the Apps Script API needs to use local credential for the Execution API (script.run).
 * @see https://developers.google.com/apps-script/api/how-tos/execute
 */
export async function getLocalScript(): Promise<script_v1.Script> {
  return google.script({ version: 'v1', auth: localOAuth2Client }) as script_v1.Script;
}

/**
 * Requests authorization to manage Apps Script projects.
 * @param {boolean} useLocalhost Uses a local HTTP server if true. Manual entry o.w.
 * @param {ClaspCredentials?} creds An optional credentials object.
 * @param {string[]} [additionalScopes=[]] authorize additional OAuth scopes.
 */
export async function authorize(options: {
  useLocalhost: boolean,
  creds?: ClaspCredentials,
  additionalScopes?: string[],
}) {
  const creds = options.creds;
  try {
    // Add custom scopes when authing.
    oauth2ClientAuthUrlOpts.scope = [...oauth2ClientAuthUrlOpts.scope, ...options.additionalScopes || []];

    let oAuth2ClientOptions: OAuth2ClientOptions;
    if (options.creds) { // if we passed our own creds
      // Use local credentials
      console.log('Creds from this project:');
      console.log(URL.CREDS(options.creds.installed.project_id));
      console.log();
      const localOAuth2ClientOptions: OAuth2ClientOptions = {
        clientId: options.creds.installed.client_id,
        clientSecret: options.creds.installed.client_secret,
        redirectUri: options.creds.installed.redirect_uris[0],
      };
      oAuth2ClientOptions = localOAuth2ClientOptions;
    } else {
      // Use global credentials
      const globalOauth2ClientOptions: OAuth2ClientOptions = {
        clientId: '1072944905499-vm2v2i5dvn0a0d2o4ca36i1vge8cvbn0.apps.googleusercontent.com',
        clientSecret: 'v6V3fKV_zWU7iw1DrpO1rknX',
        redirectUri: 'http://localhost',
      };
      oAuth2ClientOptions = globalOauth2ClientOptions;
    }

    // Grab a token from the credentials.
    const token = await (options.useLocalhost ?
      authorizeWithLocalhost(oAuth2ClientOptions) :
      authorizeWithoutLocalhost(oAuth2ClientOptions));
    console.log(LOG.AUTH_SUCCESSFUL + '\n');

    // Save the token and own creds together.
    let claspToken: ClaspToken;
    if (creds) {
      // Save local ClaspCredentials.
      claspToken = {
        token,
        oauth2ClientSettings: {
          clientId: creds.installed.client_id,
          clientSecret: creds.installed.client_secret,
          redirectUri: creds.installed.redirect_uris[0],
        },
        isLocalCreds: true,
      };
      await DOTFILE.RC_LOCAL().write(claspToken);
    } else {
      // Save global ClaspCredentials.
      claspToken = {
        token,
        oauth2ClientSettings: globalOauth2ClientSettings,
        isLocalCreds: false,
      };
      await DOTFILE.RC.write(claspToken);
    }
    console.log(LOG.SAVED_CREDS(!!creds));
  } catch (err) {
    logError(null, ERROR.ACCESS_TOKEN + err);
  }
}

/**
 * Loads the Apps Script API credentials for the CLI.
 * Required before every API call.
 */
export async function loadAPICredentials(): Promise<ClaspToken> {
  // Gets the OAuth settings. May be local or global.
  const rc: ClaspToken = await getOAuthSettings();
  await setOauthCredentials(rc);
  return rc;
}

/**
 * Requests authorization to manage Apps Script projects. Spins up
 * a temporary HTTP server to handle the auth redirect.
 * @param {OAuth2ClientOptions} oAuth2ClientOptions The required client options for auth
 * Used for local/global testing.
 */
async function authorizeWithLocalhost(oAuth2ClientOptions: OAuth2ClientOptions): Promise<Credentials> {
  // Wait until the server is listening, otherwise we don't have
  // the server port needed to set up the Oauth2Client.
  const server = await new Promise<http.Server>((resolve, _) => {
    const s = http.createServer();
    s.listen(0, () => resolve(s));
  });
  const port = (server.address() as AddressInfo).port; // (Cast from <string | AddressInfo>)
  const client = new OAuth2Client({
    ...oAuth2ClientOptions,
    redirectUri: `http://localhost:${port}`,
  });
  const authCode = await new Promise<string>((res, rej) => {
    server.on('request', (req: http.ServerRequest, resp: http.ServerResponse) => {
      const urlParts = url.parse(req.url || '', true);
      if (urlParts.query.code) {
        res(urlParts.query.code as string);
      } else {
        rej(urlParts.query.error);
      }
      resp.end(LOG.AUTH_PAGE_SUCCESSFUL);
    });
    const authUrl = client.generateAuthUrl(oauth2ClientAuthUrlOpts);
    console.log(LOG.AUTHORIZE(authUrl));
    open(authUrl);
  });
  server.close();
  return (await client.getToken(authCode)).tokens;
}

/**
 * Requests authorization to manage Apps Script projects. Requires the user to
 * manually copy/paste the authorization code. No HTTP server is used.
 * @param {OAuth2ClientOptions} oAuth2ClientOptions The required client options for auth.
 */
async function authorizeWithoutLocalhost(oAuth2ClientOptions: OAuth2ClientOptions): Promise<Credentials> {
  const client = new OAuth2Client({
    ...oAuth2ClientOptions,
    redirectUri: REDIRECT_URI_OOB,
  });
  const authUrl = client.generateAuthUrl(oauth2ClientAuthUrlOpts);
  console.log(LOG.AUTHORIZE(authUrl));
  const authCode = await new Promise<string>((res, rej) => {
    const rl = readline.createInterface({
      input: process.stdin,
      output: process.stdout,
    });
    rl.question(LOG.AUTH_CODE, (code: string) => {
      if (code && code.length) {
        res(code);
      } else {
        rej('No authorization code entered.');
      }
      rl.close();
    });
  });
  return (await client.getToken(authCode)).tokens;
}

/**
 * Set global OAuth client credentails from rc, save new if access token refreshed.
 * @param {ClaspToken} rc OAuth client settings from rc file.
 */
async function setOauthCredentials(rc: ClaspToken) {
  /**
   * Refreshes the credentials and saves them.
   */
  async function refreshCredentials(oAuthClient: OAuth2Client) {
    const oldExpiry = oAuthClient.credentials.expiry_date as number || 0;
    await oAuthClient.getAccessToken(); // refreshes expiry date if required
    if (oAuthClient.credentials.expiry_date === oldExpiry) return;
    rc.token = oAuthClient.credentials;
  }

  // Set credentials and refresh them.
  try {
    await checkIfOnline();
    if (rc.isLocalCreds) {
      localOAuth2Client = new OAuth2Client({
        clientId: rc.oauth2ClientSettings.clientId,
        clientSecret: rc.oauth2ClientSettings.clientSecret,
        redirectUri: rc.oauth2ClientSettings.redirectUri,
      });
      localOAuth2Client.setCredentials(rc.token);
      await refreshCredentials(localOAuth2Client);
    }
    // Always use the global credentials too for non-run functions.
    globalOAuth2Client.setCredentials(rc.token);
    await refreshCredentials(globalOAuth2Client);

    // Save the credentials.
    await (rc.isLocalCreds ? DOTFILE.RC_LOCAL() : DOTFILE.RC).write(rc);
  } catch (err) {
    logError(null, ERROR.ACCESS_TOKEN + err);
  }
}

/**
 * Compare global OAuth client scopes against manifest and prompt user to
 * authorize if new scopes found (local OAuth credentails only).
 * @param {ClaspToken} rc OAuth client settings from rc file.
 */
export async function checkOauthScopes(rc: ClaspToken) {
  try {
    await checkIfOnline();
    await setOauthCredentials(rc);
    const { scopes } = await globalOAuth2Client.getTokenInfo(
      globalOAuth2Client.credentials.access_token as string);
    const { oauthScopes } = await loadManifest();
    const newScopes = oauthScopes &&
      oauthScopes.length ? (oauthScopes as string[]).filter(x => !scopes.includes(x)) : [];
    if (!newScopes.length) return;
    console.log('New authoization scopes detected in manifest:\n', newScopes);
    await prompt([{
      type: 'confirm',
      name: 'doAuth',
      message: 'Authorize new scopes?',
    }, {
      type: 'confirm',
      name: 'localhost',
      message: 'Use localhost?',
      when: (answers: any) => {
        return answers.doAuth;
      },
    }]).then(async (answers: any) => {
      if (answers.doAuth) {
        if (!rc.isLocalCreds) return logError(null, ERROR.NO_LOCAL_CREDENTIALS);
        await authorize({
          useLocalhost: answers.localhost,
          additionalScopes: newScopes,
        });
      }
    });
  } catch (err) {
    logError(null, ERROR.BAD_REQUEST(err.message));
  }
}<|MERGE_RESOLUTION|>--- conflicted
+++ resolved
@@ -54,11 +54,6 @@
 //   },
 //   "isLocalCreds": true
 // }
-<<<<<<< HEAD
-
-=======
-// tslint:enable:max-line-length
->>>>>>> b867738b
 // API settings
 // @see https://developers.google.com/oauthplayground/
 const REDIRECT_URI_OOB = 'urn:ietf:wg:oauth:2.0:oob';
@@ -91,13 +86,9 @@
 export const logger = google.logging({ version: 'v2', auth: globalOAuth2Client }) as logging_v2.Logging;
 export const drive = google.drive({ version: 'v3', auth: globalOAuth2Client }) as drive_v3.Drive;
 export const discovery = google.discovery({ version: 'v1' }) as discovery_v1.Discovery;
-<<<<<<< HEAD
-export const serviceUsage = google.serviceusage({ version: 'v1', auth: globalOAuth2Client,
-=======
 export const serviceUsage = google.serviceusage({
   version: 'v1',
   auth: globalOAuth2Client,
->>>>>>> b867738b
 }) as serviceusage_v1.Serviceusage;
 
 /**
